--- conflicted
+++ resolved
@@ -17,7 +17,7 @@
       - REDIS_HOST=redis
       - REDIS_PORT=6379
       - REDIS_DB=0
-<<<<<<< HEAD
+      - GROQ_API_KEY=${GROQ_API_KEY}
       - GROQ_API_KEY=${GROQ_API_KEY}  # optional
     depends_on:
       - redis
@@ -28,12 +28,6 @@
     container_name: react-frontend
     ports:
       - "3000:3000"
-=======
-      - GROQ_API_KEY=${GROQ_API_KEY}
-    depends_on:
-      - redis
-    volumes:
-      - ./uploads:/app/uploads
     restart: unless-stopped
 
   react:
@@ -45,5 +39,4 @@
       - "3000:3000"
     environment:
       - CHOKIDAR_USEPOLLING=true 
->>>>>>> b70d82de
     restart: unless-stopped