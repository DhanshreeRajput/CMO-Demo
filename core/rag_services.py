<<<<<<< HEAD
import tempfile
import os
import time
import hashlib
import re
import langid
from core.transcription import SUPPORTED_LANGUAGES  
from langchain_community.document_loaders import PyPDFLoader, TextLoader
from langchain.text_splitter import RecursiveCharacterTextSplitter
from langchain.chains import RetrievalQA
from langchain_groq import ChatGroq
from langchain_community.retrievers import TFIDFRetriever
from langchain.prompts import PromptTemplate
from langchain.globals import set_verbose

TTS_AVAILABLE = True # added this to use older query processing function pre-break up
# For language detection of the query
try:
    from langdetect import detect, DetectorFactory
    DetectorFactory.seed = 0 # for consistent results
except ImportError:
    print("Warning: langdetect not installed. Query language validation will be skipped. pip install langdetect")

set_verbose(True) # Optional: for Langchain verbosity

_query_cache = {}
_cache_max_size = 50

def get_query_hash(query_text):
    """Generate a hash for caching queries"""
    return hashlib.md5(query_text.encode()).hexdigest()

def cache_result(query_hash, result):
    """Cache query result"""
    global _query_cache
    if len(_query_cache) >= _cache_max_size:
        # Remove oldest entry (FIFO)
        try:
            oldest_key = next(iter(_query_cache))
            del _query_cache[oldest_key]
        except StopIteration: # Should not happen if cache_max_size > 0
            pass
    _query_cache[query_hash] = result

def get_cached_result(query_hash):
    """Get cached result if available"""
    return _query_cache.get(query_hash)

def clear_query_cache():
    """Clear the RAG query cache"""
    global _query_cache
    _query_cache.clear()
    print("RAG query cache cleared.")

def detect_language(text):
    """Return the ISO 639-1 language code and full language name, if supported."""
    lang, _ = langid.classify(text)
    return lang, SUPPORTED_LANGUAGES.get(lang, "Unsupported")

# --- RAG Chain Building ---
def build_rag_chain_from_files(pdf_file, txt_file, groq_api_key, enhanced_mode=True, model_choice="llama-3.1-8b-instant"):
    """
    Build a RAG chain from PDF and/or TXT files.
    This function is kept for potential direct use or as a base.
    `build_rag_chain_with_model_choice` is generally preferred.
    """
    pdf_path = txt_path = None
    if not (pdf_file or txt_file):
        raise ValueError("At least one file (PDF or TXT) must be provided.")
    
    temp_files_to_clean = []
    try:
        if pdf_file:
            with tempfile.NamedTemporaryFile(delete=False, suffix=".pdf") as tmp_pdf:
                tmp_pdf.write(pdf_file.getvalue()) # Use getvalue() for UploadedFile
                pdf_path = tmp_pdf.name
                temp_files_to_clean.append(pdf_path)
        if txt_file:
            with tempfile.NamedTemporaryFile(delete=False, suffix=".txt") as tmp_txt:
                tmp_txt.write(txt_file.getvalue()) # Use getvalue() for UploadedFile
                txt_path = tmp_txt.name
                temp_files_to_clean.append(txt_path)

        all_docs = []
        if pdf_path:
            all_docs.extend(PyPDFLoader(pdf_path).load())
        if txt_path:
            all_docs.extend(TextLoader(txt_path, encoding="utf-8").load())
        
        if not all_docs:
            raise ValueError("No valid documents loaded or documents are empty.")

        # Adjust parameters based on model and mode
        if model_choice == "llama-3.1-8b-instant":
            chunk_size = 700 if enhanced_mode else 800
            max_chunks = 10 if enhanced_mode else 12
            max_tokens = 1500
        else: # "llama-3.3-70b-versatile"
            chunk_size = 600 if enhanced_mode else 700
            max_chunks = 15 if enhanced_mode else 18
            max_tokens = 2500

        splitter = RecursiveCharacterTextSplitter(
            chunk_size=chunk_size,
            chunk_overlap=max(100, int(chunk_size * 0.2)), # Overlap as a percentage of chunk_size
            separators=["\n\n", "\n", ". ", "! ", "? ", ", ", " ", ""],
            length_function=len
        )
        splits = splitter.split_documents(all_docs)
        
        if not splits:
            raise ValueError("Document splitting resulted in no chunks. Check document content and splitter settings.")
            
        retriever = TFIDFRetriever.from_documents(splits, k=min(max_chunks, len(splits)))

        llm = ChatGroq(
            api_key=groq_api_key, 
            model=model_choice,
            temperature=0.05, # Slightly more deterministic
            max_tokens=max_tokens
        )
        
        # Optimized prompt
        template = """You are a Knowledge Assistant designed for answering questions specifically from the knowledge base provided to you.

Your task is as follows: give a detailed response for the user query in the user language (e.g., "what are some schemes?" --> "Here is a list of some schemes").

Ensure your response follows these styles and tone:
* Every answer should be in the **same language** as the user query.
* Use direct, everyday language.
* Maintain a personal and friendly tone, aligned with the user's language.
* Provide detailed responses, with **toll free numbers** and website links wherever applicable. Use section headers like "Description", "Eligibility", or for Marathi: "उद्देशः", "अंतर्भूत घटकः".
* If no relevant information is found, reply with: "For more details contact on 104/102 helpline numbers."
* **Remove duplicate information and provide only one consolidated answer.**

Your goal is to help a citizen understand schemes and their eligibility criteria clearly.

Here is the content you will work with: {context}

Question: {question}

Now perform the task as instructed above.

Answer:"""

        custom_prompt = PromptTemplate(
            template=template,
            input_variables=["context", "question"]
        )
        chain_kwargs = {"prompt": custom_prompt}
        
        return RetrievalQA.from_chain_type(
            llm=llm,
            chain_type="stuff",
            retriever=retriever,
            return_source_documents=False, # Set to True if you need to inspect sources
            chain_type_kwargs=chain_kwargs
        )
            
    finally:
        for f_path in temp_files_to_clean:
            if os.path.exists(f_path):
                os.unlink(f_path)

def build_rag_chain_with_model_choice(pdf_file, txt_file, groq_api_key, model_choice="llama-3.1-8b-instant", enhanced_mode=True):
    """
    Build RAG chain with selectable model. This is the primary RAG chain builder.
    """
    return build_rag_chain_from_files(pdf_file, txt_file, groq_api_key, enhanced_mode, model_choice)

def detect_language(text):
    """
    Auto-detect language from text
    Returns language code (e.g., 'en', 'hi', 'mr')
    """
    if not TTS_AVAILABLE:
        return 'en'
    
    try:
        clean_text = re.sub(r'[^\w\s]', '', text)
        if len(clean_text.strip()) < 10:
            return 'en'
        
        detected = detect(clean_text)
        
        lang_mapping = {
            'hi': 'hi',
            'mr': 'mr',
            'en': 'en'
        }
        
        return lang_mapping.get(detected, 'en')
        
    except Exception as e:
        print(f"Language detection failed: {e}")
        return 'en'

# --- Query Processing ---
def process_scheme_query_with_retry(rag_chain, user_query, max_retries=3, enable_tts=False, autoplay=False):
    """
    Process query with rate limit handling, caching, and optional TTS.
    Returns: (text_result, audio_html, language_detected, cache_info)
    """
    # Detect language and enforce allowed languages for text processing
    supported_languages = {"en", "hi", "mr"}
    detected_lang = detect_language(user_query)
    if detected_lang not in supported_languages:
        return (
            "⚠️ Sorry, only Marathi, Hindi, and English are supported. कृपया मराठी, हिंदी अथवा इंग्रजी भाषेत विचारा.",
            "",
            detected_lang,
            {"text_cache": "skipped", "audio_cache": "not_generated"}
        )

    # Check cache first
    query_hash = get_query_hash(user_query.lower().strip())
    cached_result = get_cached_result(query_hash)
    if cached_result:
        result_text = f"[Cached] {cached_result}"
        cache_status = "cached"
    else:
        cache_status = "not_cached"
        # Check for comprehensive queries
        comprehensive_keywords = [
            "all schemes", "list schemes", "complete list", "सर्व योजना", 
            "total schemes", "how many schemes", "scheme names", "सर्व", "यादी"
        ]
        
        is_comprehensive_query = any(keyword in user_query.lower() for keyword in comprehensive_keywords)
        
        for attempt in range(max_retries):
            try:
                if is_comprehensive_query:
                    result_text = query_all_schemes_optimized(rag_chain)
                else:
                    result = rag_chain.invoke({"query": user_query})
                    if isinstance(result, dict):
                        result_text = result.get('result', 'No results found.')
                    elif isinstance(result, tuple) and len(result) > 0:
                        # If tuple, take first element as string
                        result_text = str(result[0])
                    else:
                        result_text = str(result)
                
                # Cache successful result
                cache_result(query_hash, result_text)
                cache_status = "cached"
                break
                
            except Exception as e:
                error_str = str(e)
                
                if "rate_limit_exceeded" in error_str or "413" in error_str:
                    if attempt < max_retries - 1:
                        wait_time = (attempt + 1) * 2  # Progressive backoff
                        time.sleep(wait_time)
                        continue
                    else:
                        result_text = "Rate limit reached. Please wait a moment and try again. You can also try a more specific question to reduce processing time."
                        break
                
                elif "Request too large" in error_str:
                    if is_comprehensive_query and attempt == 0:
                        simplified_query = "list main government schemes"
                        try:
                            result = rag_chain.invoke({"query": simplified_query})
                            result_text = result.get('result', 'No results found.')
                            result_text = f"[Simplified due to size limits] {result_text}"
                            break
                        except:
                            pass
                    
                    result_text = "Query too large for current model. Try asking about specific schemes or categories instead of requesting all schemes at once."
                    break
                
                else:
                    result_text = f"Error processing query: {error_str}"
                    break
        else:
            result_text = "Unable to process query after multiple attempts. Please try a simpler question."
    
    return (result_text, "", detected_lang, {"text_cache": cache_status, "audio_cache": "not_generated"})

# --- Scheme Extraction & Specialized Queries ---
def extract_schemes_from_text(text_content):
    """Helper function to extract schemes from text content using regex patterns."""
    # Normalize text: collapse multiple whitespaces, handle newlines
    text = re.sub(r'\s+', ' ', str(text_content)).replace('\n', ' ')

    # More comprehensive patterns, including common Marathi and English scheme indicators
    # Order matters: more specific patterns first
    patterns = [
        r'\b(?:[A-Z][\w\'-]+(?: [A-Z][\w\'-]+)* )?(?:योजना|कार्यक्रम|अभियान|मिशन|धोरण|निधी|कार्ड|Scheme|Yojana|Programme|Abhiyan|Mission|Initiative|Program|Policy|Fund|Card)\b',
        r'\b(?:Pradhan Mantri|Mukhyamantri|CM|PM|National|Rashtriya|State|Rajya|प्रधानमंत्री|मुख्यमंत्री|राष्ट्रीय|राज्य) (?:[A-Z][\w\'-]+ ?)+', # Schemes starting with titles
        r'\b[A-Z]{2,}(?:-[A-Z]{2,})? Scheme\b', # Acronym schemes like JSY Scheme
        r'\b(?:[०-९]+|[0-9]+)\.\s+([A-Z][\w\s\'-]+(?:योजना|Scheme|कार्यक्रम|Karyakram|अभियान|Abhiyan))', # Numbered list items
        r'•\s+([A-Z][\w\s\'-]+(?:योजना|Scheme|कार्यक्रम|Karyakram|अभियान|Abhiyan))' # Bulleted list items
    ]
    
    extracted_schemes = set()
    for pattern in patterns:
        matches = re.findall(pattern, text, re.IGNORECASE) # IGNORECASE can be useful
        for match in matches:
            # If pattern captures a group (like for numbered/bulleted lists), use the group
            scheme_name = match[1] if isinstance(match, tuple) else match
            # Clean up: strip whitespace, remove trailing punctuation, title case
            cleaned_name = scheme_name.strip().rstrip('.,:;-').title()
            if len(cleaned_name) > 4 and len(cleaned_name.split()) < 10: # Basic sanity checks
                extracted_schemes.add(cleaned_name)

    return sorted(list(extracted_schemes))

def query_all_schemes_optimized(rag_chain):
    """Optimized scheme extractor using targeted queries and regex."""
    try:
        # A broad query to fetch relevant context containing scheme lists
        context_query = "Provide a comprehensive list of all government schemes, programs, and yojana mentioned in the documents."
        response = rag_chain.invoke({"query": context_query})
        content_to_parse = response.get('result', '')
        
        all_extracted_schemes = extract_schemes_from_text(content_to_parse)

        if not all_extracted_schemes:
            return "No government schemes were confidently extracted. The documents might not contain a clear list, or the format is not recognized."

        response_text = f"✅ Found {len(all_extracted_schemes)} potential schemes:\n\n"
        for i, scheme in enumerate(all_extracted_schemes, 1):
            response_text += f"{i}. {scheme}\n"
        response_text += "\n\nℹ️ Note: This list is extracted based on document content. Some names may be partial or inferred."
        return response_text
    except Exception as e:
        return f"Error during optimized scheme query: {str(e)}"

# --- Configuration/Helpers ---
def get_model_options():
    """Return available models with their characteristics."""
    return {
        "llama-3.1-8b-instant": {
            "name": "Llama 3.1 8B (Fast & Efficient)", 
            "description": "Best for quick queries, good for most tasks."
        },
        "llama-3.3-70b-versatile": {
            "name": "Llama 3.3 70B (High Quality)", 
            "description": "Better quality for complex queries, higher latency."
        }
    }
=======
import tempfile
import os
import time
import hashlib
import re
import langid
from core.transcription import SUPPORTED_LANGUAGES  
from langchain_community.document_loaders import PyPDFLoader, TextLoader
from langchain.text_splitter import RecursiveCharacterTextSplitter
from langchain.chains import RetrievalQA
from langchain_groq import ChatGroq
from langchain_community.retrievers import TFIDFRetriever
from langchain.prompts import PromptTemplate
from langchain.globals import set_verbose

TTS_AVAILABLE = True # added this to use older query processing function pre-break up
# For language detection of the query
try:
    from langdetect import detect, DetectorFactory
    DetectorFactory.seed = 0 # for consistent results
except ImportError:
    print("Warning: langdetect not installed. Query language validation will be skipped. pip install langdetect")

set_verbose(True) # Optional: for Langchain verbosity

_query_cache = {}
_cache_max_size = 50

# Enhanced context storage for conversational flow
_conversation_context = {
    'previous_question': None,
    'last_response': None,
    'suggested_followup': None,
    'scheme_mentioned': None
}

def get_query_hash(query_text):
    """Generate a hash for caching queries"""
    return hashlib.md5(query_text.encode()).hexdigest()

def cache_result(query_hash, result):
    """Cache query result"""
    global _query_cache
    if len(_query_cache) >= _cache_max_size:
        # Remove oldest entry (FIFO)
        try:
            oldest_key = next(iter(_query_cache))
            del _query_cache[oldest_key]
        except StopIteration: # Should not happen if cache_max_size > 0
            pass
    _query_cache[query_hash] = result

def get_cached_result(query_hash):
    """Get cached result if available"""
    return _query_cache.get(query_hash)

def clear_query_cache():
    """Clear the RAG query cache"""
    global _query_cache
    _query_cache.clear()
    print("RAG query cache cleared.")

def set_previous_question_context(question):
    """Set the previous question to be used as context for the next query"""
    global _conversation_context
    _conversation_context['previous_question'] = question

def get_previous_question_context():
    """Get the previous question context"""
    global _conversation_context
    return _conversation_context['previous_question']

def clear_previous_question_context():
    """Clear the previous question context"""
    global _conversation_context
    _conversation_context = {
        'previous_question': None,
        'last_response': None,
        'suggested_followup': None,
        'scheme_mentioned': None
    }
    print("Previous question context cleared.")

def update_conversation_context(question, response):
    """Update the full conversation context including extracting follow-up suggestions"""
    global _conversation_context
    
    _conversation_context['previous_question'] = question
    _conversation_context['last_response'] = response
    
    # Extract suggested follow-up and scheme mentioned
    followup_info = extract_followup_suggestion(response)
    _conversation_context['suggested_followup'] = followup_info.get('suggestion')
    _conversation_context['scheme_mentioned'] = followup_info.get('scheme')

def extract_followup_suggestion(response_text):
    """Extract follow-up suggestion and scheme name from AI response"""
    # Patterns to match follow-up questions in different languages
    patterns = [
        # English patterns
        r'(?:Would you like to know|Do you want to know|Want to know more about)\s+(?:about\s+)?(?:the\s+)?(eligibility criteria?|benefits|details|application process)\s+(?:of\s+|for\s+)?([A-Z][A-Za-z\s\-\.]+?)(?:\?|$)',
        r'(?:Would you like to know|Do you want to know)\s+([A-Z][A-Za-z\s\-\.]+?)\s+(eligibility|benefits|details)(?:\?|$)',
        
        # Hindi patterns  
        r'(?:क्या आपको|आपको)\s+([A-Za-z\s\-\.]+?)\s+(?:की\s+|के\s+)?(पात्रता|लाभ|विवरण|जानकारी)\s+(?:के\s+बारे\s+में\s+)?जानना चाहिए(?:\?|$)',
        r'(?:क्या आपको|आपको)\s+([A-Za-z\s\-\.]+?)\s+(?:eligibility|benefits)\s+(?:के\s+बारे\s+में\s+)?जानकारी चाहिए(?:\?|$)',
        
        # Marathi patterns
        r'(?:तुम्हाला|तुला)\s+([A-Za-z\s\-\.]+?)\s+(?:च्या\s+|चे\s+)?(पात्रता|लाभ|तपशील)(?:बद्दल|बाबत)\s+जाणून घ्यायचे आहे का(?:\?|$)',
        r'(?:तुम्हाला|तुला)\s+([A-Za-z\s\-\.]+?)\s+(?:eligibility|benefits)(?:बद्दल|बाबत)\s+जाणून घ्यायचे आहे का(?:\?|$)'
    ]
    
    for pattern in patterns:
        match = re.search(pattern, response_text, re.IGNORECASE)
        if match:
            groups = match.groups()
            if len(groups) >= 2:
                scheme = groups[-1].strip()  # Last group is usually the scheme name
                suggestion_type = groups[-2].strip() if len(groups) > 1 else "details"
            else:
                scheme = groups[0].strip()
                suggestion_type = "details"
            
            # Clean up scheme name
            scheme = re.sub(r'[^\w\s\-\.]', '', scheme).strip()
            
            return {
                'suggestion': suggestion_type,
                'scheme': scheme,
                'full_match': match.group(0)
            }
    
    return {'suggestion': None, 'scheme': None, 'full_match': None}

def detect_affirmative_response(user_input):
    """Detect if user input is an affirmative response"""
    user_input = user_input.lower().strip()
    
    # Affirmative responses in different languages
    affirmative_patterns = [
        # English
        r'^(yes|yeah|yep|sure|okay|ok|alright|right|correct|exactly)$',
        r'^(tell me|show me|i want to know|please)$',
        
        # Hindi  
        r'^(हाँ|हा|जी|हां|सही|ठीक|बताओ|बताइए|जानना चाहता हूं|जानना चाहती हूं)$',
        
        # Marathi
        r'^(होय|हो|बरं|ठीक|सांगा|सांगू|जाणून घ्यायचं आहे|जाणून घेऊ इच्छितो)$'
    ]
    
    for pattern in affirmative_patterns:
        if re.match(pattern, user_input):
            return True
    
    return False

def process_contextual_query(user_query):
    """Process user query considering conversation context and affirmative responses"""
    global _conversation_context
    
    # Check if this is an affirmative response to a previous suggestion
    if detect_affirmative_response(user_query):
        suggestion = _conversation_context.get('suggested_followup')
        scheme = _conversation_context.get('scheme_mentioned')
        
        if suggestion and scheme:
            # Convert affirmative response to explicit query
            if suggestion in ['eligibility', 'पात्रता']:
                processed_query = f"What are the eligibility criteria for {scheme}?"
            elif suggestion in ['benefits', 'लाभ']:
                processed_query = f"What are the benefits of {scheme}?"
            elif suggestion in ['details', 'विवरण', 'तपशील']:
                processed_query = f"Tell me more details about {scheme}"
            elif suggestion in ['application', 'application process']:
                processed_query = f"How to apply for {scheme}?"
            else:
                processed_query = f"Tell me about {suggestion} of {scheme}"
            
            print(f"[Context] Converted '{user_query}' to '{processed_query}'")
            return processed_query, True
    
    return user_query, False

def detect_language(text):
    """Return the ISO 639-1 language code and full language name, if supported."""
    lang, _ = langid.classify(text)
    return lang, SUPPORTED_LANGUAGES.get(lang, "Unsupported")

# --- RAG Chain Building ---
def build_rag_chain_from_files(pdf_file, txt_file, groq_api_key, enhanced_mode=True, model_choice="llama-3.1-8b-instant"):
    """
    Build a RAG chain from PDF and/or TXT files.
    This function is kept for potential direct use or as a base.
    `build_rag_chain_with_model_choice` is generally preferred.
    """
    pdf_path = txt_path = None
    if not (pdf_file or txt_file):
        raise ValueError("At least one file (PDF or TXT) must be provided.")
    
    temp_files_to_clean = []
    try:
        if pdf_file:
            with tempfile.NamedTemporaryFile(delete=False, suffix=".pdf") as tmp_pdf:
                tmp_pdf.write(pdf_file.getvalue()) # Use getvalue() for UploadedFile
                pdf_path = tmp_pdf.name
                temp_files_to_clean.append(pdf_path)
        if txt_file:
            with tempfile.NamedTemporaryFile(delete=False, suffix=".txt") as tmp_txt:
                tmp_txt.write(txt_file.getvalue()) # Use getvalue() for UploadedFile
                txt_path = tmp_txt.name
                temp_files_to_clean.append(txt_path)

        all_docs = []
        if pdf_path:
            all_docs.extend(PyPDFLoader(pdf_path).load())
        if txt_path:
            all_docs.extend(TextLoader(txt_path, encoding="utf-8").load())
        
        if not all_docs:
            raise ValueError("No valid documents loaded or documents are empty.")

        # Adjust parameters based on model and mode
        if model_choice == "llama-3.1-8b-instant":
            chunk_size = 700 if enhanced_mode else 800
            max_chunks = 10 if enhanced_mode else 12
            max_tokens = 1500
        else: # "llama-3.3-70b-versatile"
            chunk_size = 600 if enhanced_mode else 700
            max_chunks = 15 if enhanced_mode else 18
            max_tokens = 2500

        splitter = RecursiveCharacterTextSplitter(
            chunk_size=chunk_size,
            chunk_overlap=max(100, int(chunk_size * 0.2)), # Overlap as a percentage of chunk_size
            separators=["\n\n", "\n", ". ", "! ", "? ", ", ", " ", ""],
            length_function=len
        )
        splits = splitter.split_documents(all_docs)
        
        if not splits:
            raise ValueError("Document splitting resulted in no chunks. Check document content and splitter settings.")
            
        retriever = TFIDFRetriever.from_documents(splits, k=min(max_chunks, len(splits)))

        llm = ChatGroq(
            api_key=groq_api_key, 
            model=model_choice,
            temperature=0.05, # Slightly more deterministic
            max_tokens=max_tokens
        )
        
        # Updated prompt to include previous question context
        template = """You are a Knowledge Assistant designed for answering questions specifically from the knowledge base provided to you.

Your task is as follows: give a detailed response for the user query in the user language (e.g., "what are some schemes?" --> "Here is a list of some schemes").

{previous_context}

Ensure your response follows these styles and tone:
* Every answer should be in the **same language** as the user query.
* Use direct, everyday language.
* Maintain a personal and friendly tone, aligned with the user's language.
* Provide detailed responses, with references to websites and section headers like "Description", "Eligibility", or for Marathi: "उद्देशः", "अंतर्भूत घटकः".
* If no relevant information is found, reply with: "For more details contact on 104/102 helpline numbers."
* Remove duplicate information and provide only one consolidated answer.
* **After providing the answer, ask a follow-up question in the same language as the user query.** 
  Examples:
  - If the input is in English: "What is NACP?" --> "Would you like to know the eligibility criteria of NACP?"
  - If the input is in Marathi: "PMSMA चे मुख्य उद्दिष्ट काय आहे?" --> "तुम्हाला PMSMA पात्रतेबद्दल जाणून घ्यायचे आहे का?"
  - If the input is in Hindi: " PMJAY kya h??" --> "Kya apko PMJAY ke eligibility ke baare mein jaankari chahiye?"
  
  

Your goal is to help a citizen understand schemes and their eligibility criteria clearly.

Here is the content you will work with: {context}

Question: {question}

Now perform the task as instructed above.

Answer:"""

        custom_prompt = PromptTemplate(
            template=template,
            input_variables=["context", "question", "previous_context"]
        )
        chain_kwargs = {"prompt": custom_prompt}
        
        return RetrievalQA.from_chain_type(
            llm=llm,
            chain_type="stuff",
            retriever=retriever,
            return_source_documents=False, # Set to True if you need to inspect sources
            chain_type_kwargs=chain_kwargs
        )
            
    finally:
        for f_path in temp_files_to_clean:
            if os.path.exists(f_path):
                os.unlink(f_path)

def build_rag_chain_with_model_choice(pdf_file, txt_file, groq_api_key, model_choice="llama-3.1-8b-instant", enhanced_mode=True):
    """
    Build RAG chain with selectable model. This is the primary RAG chain builder.
    """
    return build_rag_chain_from_files(pdf_file, txt_file, groq_api_key, enhanced_mode, model_choice)

def detect_language(text):
    """
    Auto-detect language from text
    Returns language code (e.g., 'en', 'hi', 'mr')
    """
    if not TTS_AVAILABLE:
        return 'en'
    
    try:
        clean_text = re.sub(r'[^\w\s]', '', text)
        if len(clean_text.strip()) < 10:
            return 'en'
        
        detected = detect(clean_text)
        
        lang_mapping = {
            'hi': 'hi',
            'mr': 'mr',
            'en': 'en'
        }
        
        return lang_mapping.get(detected, 'en')
        
    except Exception as e:
        print(f"Language detection failed: {e}")
        return 'en'

# --- Query Processing ---
def process_scheme_query_with_retry(rag_chain, user_query, max_retries=3, enable_tts=False, autoplay=False):
    """
    Process query with rate limit handling, caching, and optional TTS.
    Returns: (text_result, audio_html, language_detected, cache_info)
    """
    # Process contextual query (handle "yes" responses)
    processed_query, was_converted = process_contextual_query(user_query)
    
    # Detect language and enforce allowed languages for text processing
    supported_languages = {"en", "hi", "mr"}
    detected_lang = detect_language(processed_query)
    if detected_lang not in supported_languages:
        return (
            "⚠️ Sorry, only Marathi, Hindi, and English are supported. कृपया मराठी, हिंदी अथवा इंग्रजी भाषेत विचारा.",
            "",
            detected_lang,
            {"text_cache": "skipped", "audio_cache": "not_generated"}
        )

    # Check cache first (use processed query for cache)
    query_hash = get_query_hash(processed_query.lower().strip())
    cached_result = get_cached_result(query_hash)
    if cached_result:
        result_text = f"[Cached] {cached_result}"
        cache_status = "cached"
        # Still update context even for cached results
        update_conversation_context(user_query, result_text)
    else:
        cache_status = "not_cached"
        # Check for comprehensive queries
        comprehensive_keywords = [
            "all schemes", "list schemes", "complete list", "सर्व योजना", 
            "total schemes", "how many schemes", "scheme names", "सर्व", "यादी"
        ]
        
        is_comprehensive_query = any(keyword in processed_query.lower() for keyword in comprehensive_keywords)
        
        for attempt in range(max_retries):
            try:
                if is_comprehensive_query:
                    result_text = query_all_schemes_optimized(rag_chain)
                else:
                    # Get previous question context
                    previous_question = get_previous_question_context()
                    previous_context = ""
                    if previous_question and not was_converted:  # Don't show previous context if we converted "yes"
                        previous_context = f"Previous question context: {previous_question}\nPlease consider this context when answering the current question if it's related.\n"
                    
                    # Prepare the query with context
                    query_data = {
                        "question": processed_query,
                        "previous_context": previous_context
                    }
                    
                    result = rag_chain.invoke(query_data)
                    if isinstance(result, dict):
                        result_text = result.get('result', 'No results found.')
                    elif isinstance(result, tuple) and len(result) > 0:
                        # If tuple, take first element as string
                        result_text = str(result[0])
                    else:
                        result_text = str(result)
                
                # Cache successful result
                cache_result(query_hash, result_text)
                cache_status = "cached"
                
                # Update conversation context with original user query and AI response
                update_conversation_context(user_query, result_text)
                break
                
            except Exception as e:
                error_str = str(e)
                
                if "rate_limit_exceeded" in error_str or "413" in error_str:
                    if attempt < max_retries - 1:
                        wait_time = (attempt + 1) * 2  # Progressive backoff
                        time.sleep(wait_time)
                        continue
                    else:
                        result_text = "Rate limit reached. Please wait a moment and try again. You can also try a more specific question to reduce processing time."
                        break
                
                elif "Request too large" in error_str:
                    if is_comprehensive_query and attempt == 0:
                        simplified_query = "list main government schemes"
                        try:
                            previous_question = get_previous_question_context()
                            previous_context = ""
                            if previous_question and not was_converted:
                                previous_context = f"Previous question context: {previous_question}\nPlease consider this context when answering the current question if it's related.\n"
                            
                            query_data = {
                                "question": simplified_query,
                                "previous_context": previous_context
                            }
                            result = rag_chain.invoke(query_data)
                            result_text = result.get('result', 'No results found.')
                            result_text = f"[Simplified due to size limits] {result_text}"
                            # Update conversation context
                            update_conversation_context(user_query, result_text)
                            break
                        except:
                            pass
                    
                    result_text = "Query too large for current model. Try asking about specific schemes or categories instead of requesting all schemes at once."
                    break
                
                else:
                    result_text = f"Error processing query: {error_str}"
                    break
        else:
            result_text = "Unable to process query after multiple attempts. Please try a simpler question."
    
    return (result_text, "", detected_lang, {"text_cache": cache_status, "audio_cache": "not_generated"})

# --- Scheme Extraction & Specialized Queries ---
def extract_schemes_from_text(text_content):
    """Helper function to extract schemes from text content using regex patterns."""
    # Normalize text: collapse multiple whitespaces, handle newlines
    text = re.sub(r'\s+', ' ', str(text_content)).replace('\n', ' ')

    # More comprehensive patterns, including common Marathi and English scheme indicators
    # Order matters: more specific patterns first
    patterns = [
        r'\b(?:[A-Z][\w\'-]+(?: [A-Z][\w\'-]+)* )?(?:योजना|कार्यक्रम|अभियान|मिशन|धोरण|निधी|कार्ड|Scheme|Yojana|Programme|Abhiyan|Mission|Initiative|Program|Policy|Fund|Card)\b',
        r'\b(?:Pradhan Mantri|Mukhyamantri|CM|PM|National|Rashtriya|State|Rajya|प्रधानमंत्री|मुख्यमंत्री|राष्ट्रीय|राज्य) (?:[A-Z][\w\'-]+ ?)+', # Schemes starting with titles
        r'\b[A-Z]{2,}(?:-[A-Z]{2,})? Scheme\b', # Acronym schemes like JSY Scheme
        r'\b(?:[०-९]+|[0-9]+)\.\s+([A-Z][\w\s\'-]+(?:योजना|Scheme|कार्यक्रम|Karyakram|अभियान|Abhiyan))', # Numbered list items
        r'•\s+([A-Z][\w\s\'-]+(?:योजना|Scheme|कार्यक्रम|Karyakram|अभियान|Abhiyan))' # Bulleted list items
    ]
    
    extracted_schemes = set()
    for pattern in patterns:
        matches = re.findall(pattern, text, re.IGNORECASE) # IGNORECASE can be useful
        for match in matches:
            # If pattern captures a group (like for numbered/bulleted lists), use the group
            scheme_name = match[1] if isinstance(match, tuple) else match
            # Clean up: strip whitespace, remove trailing punctuation, title case
            cleaned_name = scheme_name.strip().rstrip('.,:;-').title()
            if len(cleaned_name) > 4 and len(cleaned_name.split()) < 10: # Basic sanity checks
                extracted_schemes.add(cleaned_name)

    return sorted(list(extracted_schemes))

def query_all_schemes_optimized(rag_chain):
    """Optimized scheme extractor using targeted queries and regex."""
    try:
        context_query = "Provide a comprehensive list of all government schemes, programs, and yojana mentioned in the documents."
        
        previous_question = get_previous_question_context()
        previous_context = ""
        if previous_question:
            previous_context = f"Previous question context: {previous_question}\nPlease consider this context when answering the current question if it's related.\n"
        
        query_data = {
            "question": context_query,
            "previous_context": previous_context
        }
        
        response = rag_chain.invoke(query_data)
        
        # Handle different response types
        if isinstance(response, dict):
            content_to_parse = response.get('result', '')
        elif isinstance(response, str):
            content_to_parse = response
        elif isinstance(response, tuple) and len(response) > 0:
            content_to_parse = str(response[0])
        else:
            content_to_parse = str(response)
        
        all_extracted_schemes = extract_schemes_from_text(content_to_parse)

        if not all_extracted_schemes:
            return "No government schemes were confidently extracted. The documents might not contain a clear list, or the format is not recognized."

        response_text = f"✅ Found {len(all_extracted_schemes)} potential schemes:\n\n"
        for i, scheme in enumerate(all_extracted_schemes, 1):
            response_text += f"{i}. {scheme}\n"
        response_text += "\n\nℹ️ Note: This list is extracted based on document content. Some names may be partial or inferred."
        return response_text
    except Exception as e:
        return f"Error during optimized scheme query: {str(e)}"

# --- Configuration/Helpers ---
def get_model_options():
    """Return available models with their characteristics."""
    return {
        "llama-3.1-8b-instant": {
            "name": "Llama 3.1 8B (Fast & Efficient)", 
            "description": "Best for quick queries, good for most tasks."
        },
        "llama-3.3-70b-versatile": {
            "name": "Llama 3.3 70B (High Quality)", 
            "description": "Better quality for complex queries, higher latency."
        }
    }
>>>>>>> 3f65defc
<|MERGE_RESOLUTION|>--- conflicted
+++ resolved
@@ -1,351 +1,3 @@
-<<<<<<< HEAD
-import tempfile
-import os
-import time
-import hashlib
-import re
-import langid
-from core.transcription import SUPPORTED_LANGUAGES  
-from langchain_community.document_loaders import PyPDFLoader, TextLoader
-from langchain.text_splitter import RecursiveCharacterTextSplitter
-from langchain.chains import RetrievalQA
-from langchain_groq import ChatGroq
-from langchain_community.retrievers import TFIDFRetriever
-from langchain.prompts import PromptTemplate
-from langchain.globals import set_verbose
-
-TTS_AVAILABLE = True # added this to use older query processing function pre-break up
-# For language detection of the query
-try:
-    from langdetect import detect, DetectorFactory
-    DetectorFactory.seed = 0 # for consistent results
-except ImportError:
-    print("Warning: langdetect not installed. Query language validation will be skipped. pip install langdetect")
-
-set_verbose(True) # Optional: for Langchain verbosity
-
-_query_cache = {}
-_cache_max_size = 50
-
-def get_query_hash(query_text):
-    """Generate a hash for caching queries"""
-    return hashlib.md5(query_text.encode()).hexdigest()
-
-def cache_result(query_hash, result):
-    """Cache query result"""
-    global _query_cache
-    if len(_query_cache) >= _cache_max_size:
-        # Remove oldest entry (FIFO)
-        try:
-            oldest_key = next(iter(_query_cache))
-            del _query_cache[oldest_key]
-        except StopIteration: # Should not happen if cache_max_size > 0
-            pass
-    _query_cache[query_hash] = result
-
-def get_cached_result(query_hash):
-    """Get cached result if available"""
-    return _query_cache.get(query_hash)
-
-def clear_query_cache():
-    """Clear the RAG query cache"""
-    global _query_cache
-    _query_cache.clear()
-    print("RAG query cache cleared.")
-
-def detect_language(text):
-    """Return the ISO 639-1 language code and full language name, if supported."""
-    lang, _ = langid.classify(text)
-    return lang, SUPPORTED_LANGUAGES.get(lang, "Unsupported")
-
-# --- RAG Chain Building ---
-def build_rag_chain_from_files(pdf_file, txt_file, groq_api_key, enhanced_mode=True, model_choice="llama-3.1-8b-instant"):
-    """
-    Build a RAG chain from PDF and/or TXT files.
-    This function is kept for potential direct use or as a base.
-    `build_rag_chain_with_model_choice` is generally preferred.
-    """
-    pdf_path = txt_path = None
-    if not (pdf_file or txt_file):
-        raise ValueError("At least one file (PDF or TXT) must be provided.")
-    
-    temp_files_to_clean = []
-    try:
-        if pdf_file:
-            with tempfile.NamedTemporaryFile(delete=False, suffix=".pdf") as tmp_pdf:
-                tmp_pdf.write(pdf_file.getvalue()) # Use getvalue() for UploadedFile
-                pdf_path = tmp_pdf.name
-                temp_files_to_clean.append(pdf_path)
-        if txt_file:
-            with tempfile.NamedTemporaryFile(delete=False, suffix=".txt") as tmp_txt:
-                tmp_txt.write(txt_file.getvalue()) # Use getvalue() for UploadedFile
-                txt_path = tmp_txt.name
-                temp_files_to_clean.append(txt_path)
-
-        all_docs = []
-        if pdf_path:
-            all_docs.extend(PyPDFLoader(pdf_path).load())
-        if txt_path:
-            all_docs.extend(TextLoader(txt_path, encoding="utf-8").load())
-        
-        if not all_docs:
-            raise ValueError("No valid documents loaded or documents are empty.")
-
-        # Adjust parameters based on model and mode
-        if model_choice == "llama-3.1-8b-instant":
-            chunk_size = 700 if enhanced_mode else 800
-            max_chunks = 10 if enhanced_mode else 12
-            max_tokens = 1500
-        else: # "llama-3.3-70b-versatile"
-            chunk_size = 600 if enhanced_mode else 700
-            max_chunks = 15 if enhanced_mode else 18
-            max_tokens = 2500
-
-        splitter = RecursiveCharacterTextSplitter(
-            chunk_size=chunk_size,
-            chunk_overlap=max(100, int(chunk_size * 0.2)), # Overlap as a percentage of chunk_size
-            separators=["\n\n", "\n", ". ", "! ", "? ", ", ", " ", ""],
-            length_function=len
-        )
-        splits = splitter.split_documents(all_docs)
-        
-        if not splits:
-            raise ValueError("Document splitting resulted in no chunks. Check document content and splitter settings.")
-            
-        retriever = TFIDFRetriever.from_documents(splits, k=min(max_chunks, len(splits)))
-
-        llm = ChatGroq(
-            api_key=groq_api_key, 
-            model=model_choice,
-            temperature=0.05, # Slightly more deterministic
-            max_tokens=max_tokens
-        )
-        
-        # Optimized prompt
-        template = """You are a Knowledge Assistant designed for answering questions specifically from the knowledge base provided to you.
-
-Your task is as follows: give a detailed response for the user query in the user language (e.g., "what are some schemes?" --> "Here is a list of some schemes").
-
-Ensure your response follows these styles and tone:
-* Every answer should be in the **same language** as the user query.
-* Use direct, everyday language.
-* Maintain a personal and friendly tone, aligned with the user's language.
-* Provide detailed responses, with **toll free numbers** and website links wherever applicable. Use section headers like "Description", "Eligibility", or for Marathi: "उद्देशः", "अंतर्भूत घटकः".
-* If no relevant information is found, reply with: "For more details contact on 104/102 helpline numbers."
-* **Remove duplicate information and provide only one consolidated answer.**
-
-Your goal is to help a citizen understand schemes and their eligibility criteria clearly.
-
-Here is the content you will work with: {context}
-
-Question: {question}
-
-Now perform the task as instructed above.
-
-Answer:"""
-
-        custom_prompt = PromptTemplate(
-            template=template,
-            input_variables=["context", "question"]
-        )
-        chain_kwargs = {"prompt": custom_prompt}
-        
-        return RetrievalQA.from_chain_type(
-            llm=llm,
-            chain_type="stuff",
-            retriever=retriever,
-            return_source_documents=False, # Set to True if you need to inspect sources
-            chain_type_kwargs=chain_kwargs
-        )
-            
-    finally:
-        for f_path in temp_files_to_clean:
-            if os.path.exists(f_path):
-                os.unlink(f_path)
-
-def build_rag_chain_with_model_choice(pdf_file, txt_file, groq_api_key, model_choice="llama-3.1-8b-instant", enhanced_mode=True):
-    """
-    Build RAG chain with selectable model. This is the primary RAG chain builder.
-    """
-    return build_rag_chain_from_files(pdf_file, txt_file, groq_api_key, enhanced_mode, model_choice)
-
-def detect_language(text):
-    """
-    Auto-detect language from text
-    Returns language code (e.g., 'en', 'hi', 'mr')
-    """
-    if not TTS_AVAILABLE:
-        return 'en'
-    
-    try:
-        clean_text = re.sub(r'[^\w\s]', '', text)
-        if len(clean_text.strip()) < 10:
-            return 'en'
-        
-        detected = detect(clean_text)
-        
-        lang_mapping = {
-            'hi': 'hi',
-            'mr': 'mr',
-            'en': 'en'
-        }
-        
-        return lang_mapping.get(detected, 'en')
-        
-    except Exception as e:
-        print(f"Language detection failed: {e}")
-        return 'en'
-
-# --- Query Processing ---
-def process_scheme_query_with_retry(rag_chain, user_query, max_retries=3, enable_tts=False, autoplay=False):
-    """
-    Process query with rate limit handling, caching, and optional TTS.
-    Returns: (text_result, audio_html, language_detected, cache_info)
-    """
-    # Detect language and enforce allowed languages for text processing
-    supported_languages = {"en", "hi", "mr"}
-    detected_lang = detect_language(user_query)
-    if detected_lang not in supported_languages:
-        return (
-            "⚠️ Sorry, only Marathi, Hindi, and English are supported. कृपया मराठी, हिंदी अथवा इंग्रजी भाषेत विचारा.",
-            "",
-            detected_lang,
-            {"text_cache": "skipped", "audio_cache": "not_generated"}
-        )
-
-    # Check cache first
-    query_hash = get_query_hash(user_query.lower().strip())
-    cached_result = get_cached_result(query_hash)
-    if cached_result:
-        result_text = f"[Cached] {cached_result}"
-        cache_status = "cached"
-    else:
-        cache_status = "not_cached"
-        # Check for comprehensive queries
-        comprehensive_keywords = [
-            "all schemes", "list schemes", "complete list", "सर्व योजना", 
-            "total schemes", "how many schemes", "scheme names", "सर्व", "यादी"
-        ]
-        
-        is_comprehensive_query = any(keyword in user_query.lower() for keyword in comprehensive_keywords)
-        
-        for attempt in range(max_retries):
-            try:
-                if is_comprehensive_query:
-                    result_text = query_all_schemes_optimized(rag_chain)
-                else:
-                    result = rag_chain.invoke({"query": user_query})
-                    if isinstance(result, dict):
-                        result_text = result.get('result', 'No results found.')
-                    elif isinstance(result, tuple) and len(result) > 0:
-                        # If tuple, take first element as string
-                        result_text = str(result[0])
-                    else:
-                        result_text = str(result)
-                
-                # Cache successful result
-                cache_result(query_hash, result_text)
-                cache_status = "cached"
-                break
-                
-            except Exception as e:
-                error_str = str(e)
-                
-                if "rate_limit_exceeded" in error_str or "413" in error_str:
-                    if attempt < max_retries - 1:
-                        wait_time = (attempt + 1) * 2  # Progressive backoff
-                        time.sleep(wait_time)
-                        continue
-                    else:
-                        result_text = "Rate limit reached. Please wait a moment and try again. You can also try a more specific question to reduce processing time."
-                        break
-                
-                elif "Request too large" in error_str:
-                    if is_comprehensive_query and attempt == 0:
-                        simplified_query = "list main government schemes"
-                        try:
-                            result = rag_chain.invoke({"query": simplified_query})
-                            result_text = result.get('result', 'No results found.')
-                            result_text = f"[Simplified due to size limits] {result_text}"
-                            break
-                        except:
-                            pass
-                    
-                    result_text = "Query too large for current model. Try asking about specific schemes or categories instead of requesting all schemes at once."
-                    break
-                
-                else:
-                    result_text = f"Error processing query: {error_str}"
-                    break
-        else:
-            result_text = "Unable to process query after multiple attempts. Please try a simpler question."
-    
-    return (result_text, "", detected_lang, {"text_cache": cache_status, "audio_cache": "not_generated"})
-
-# --- Scheme Extraction & Specialized Queries ---
-def extract_schemes_from_text(text_content):
-    """Helper function to extract schemes from text content using regex patterns."""
-    # Normalize text: collapse multiple whitespaces, handle newlines
-    text = re.sub(r'\s+', ' ', str(text_content)).replace('\n', ' ')
-
-    # More comprehensive patterns, including common Marathi and English scheme indicators
-    # Order matters: more specific patterns first
-    patterns = [
-        r'\b(?:[A-Z][\w\'-]+(?: [A-Z][\w\'-]+)* )?(?:योजना|कार्यक्रम|अभियान|मिशन|धोरण|निधी|कार्ड|Scheme|Yojana|Programme|Abhiyan|Mission|Initiative|Program|Policy|Fund|Card)\b',
-        r'\b(?:Pradhan Mantri|Mukhyamantri|CM|PM|National|Rashtriya|State|Rajya|प्रधानमंत्री|मुख्यमंत्री|राष्ट्रीय|राज्य) (?:[A-Z][\w\'-]+ ?)+', # Schemes starting with titles
-        r'\b[A-Z]{2,}(?:-[A-Z]{2,})? Scheme\b', # Acronym schemes like JSY Scheme
-        r'\b(?:[०-९]+|[0-9]+)\.\s+([A-Z][\w\s\'-]+(?:योजना|Scheme|कार्यक्रम|Karyakram|अभियान|Abhiyan))', # Numbered list items
-        r'•\s+([A-Z][\w\s\'-]+(?:योजना|Scheme|कार्यक्रम|Karyakram|अभियान|Abhiyan))' # Bulleted list items
-    ]
-    
-    extracted_schemes = set()
-    for pattern in patterns:
-        matches = re.findall(pattern, text, re.IGNORECASE) # IGNORECASE can be useful
-        for match in matches:
-            # If pattern captures a group (like for numbered/bulleted lists), use the group
-            scheme_name = match[1] if isinstance(match, tuple) else match
-            # Clean up: strip whitespace, remove trailing punctuation, title case
-            cleaned_name = scheme_name.strip().rstrip('.,:;-').title()
-            if len(cleaned_name) > 4 and len(cleaned_name.split()) < 10: # Basic sanity checks
-                extracted_schemes.add(cleaned_name)
-
-    return sorted(list(extracted_schemes))
-
-def query_all_schemes_optimized(rag_chain):
-    """Optimized scheme extractor using targeted queries and regex."""
-    try:
-        # A broad query to fetch relevant context containing scheme lists
-        context_query = "Provide a comprehensive list of all government schemes, programs, and yojana mentioned in the documents."
-        response = rag_chain.invoke({"query": context_query})
-        content_to_parse = response.get('result', '')
-        
-        all_extracted_schemes = extract_schemes_from_text(content_to_parse)
-
-        if not all_extracted_schemes:
-            return "No government schemes were confidently extracted. The documents might not contain a clear list, or the format is not recognized."
-
-        response_text = f"✅ Found {len(all_extracted_schemes)} potential schemes:\n\n"
-        for i, scheme in enumerate(all_extracted_schemes, 1):
-            response_text += f"{i}. {scheme}\n"
-        response_text += "\n\nℹ️ Note: This list is extracted based on document content. Some names may be partial or inferred."
-        return response_text
-    except Exception as e:
-        return f"Error during optimized scheme query: {str(e)}"
-
-# --- Configuration/Helpers ---
-def get_model_options():
-    """Return available models with their characteristics."""
-    return {
-        "llama-3.1-8b-instant": {
-            "name": "Llama 3.1 8B (Fast & Efficient)", 
-            "description": "Best for quick queries, good for most tasks."
-        },
-        "llama-3.3-70b-versatile": {
-            "name": "Llama 3.3 70B (High Quality)", 
-            "description": "Better quality for complex queries, higher latency."
-        }
-    }
-=======
 import tempfile
 import os
 import time
@@ -609,16 +261,9 @@
 * Every answer should be in the **same language** as the user query.
 * Use direct, everyday language.
 * Maintain a personal and friendly tone, aligned with the user's language.
-* Provide detailed responses, with references to websites and section headers like "Description", "Eligibility", or for Marathi: "उद्देशः", "अंतर्भूत घटकः".
+* Provide detailed responses, with **toll free numbers** and website links wherever applicable. Use section headers like "Description", "Eligibility", or for Marathi: "उद्देशः", "अंतर्भूत घटकः".
 * If no relevant information is found, reply with: "For more details contact on 104/102 helpline numbers."
-* Remove duplicate information and provide only one consolidated answer.
-* **After providing the answer, ask a follow-up question in the same language as the user query.** 
-  Examples:
-  - If the input is in English: "What is NACP?" --> "Would you like to know the eligibility criteria of NACP?"
-  - If the input is in Marathi: "PMSMA चे मुख्य उद्दिष्ट काय आहे?" --> "तुम्हाला PMSMA पात्रतेबद्दल जाणून घ्यायचे आहे का?"
-  - If the input is in Hindi: " PMJAY kya h??" --> "Kya apko PMJAY ke eligibility ke baare mein jaankari chahiye?"
-  
-  
+* **Remove duplicate information and provide only one consolidated answer.**
 
 Your goal is to help a citizen understand schemes and their eligibility criteria clearly.
 
@@ -880,5 +525,4 @@
             "name": "Llama 3.3 70B (High Quality)", 
             "description": "Better quality for complex queries, higher latency."
         }
-    }
->>>>>>> 3f65defc
+    }